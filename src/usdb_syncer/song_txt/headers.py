--- conflicted
+++ resolved
@@ -164,13 +164,8 @@
         if self.medleyendbeat:
             self.medleyendbeat = func(self.medleyendbeat)
 
-<<<<<<< HEAD
     def fix_language(self, logger: Log) -> None:
         if old_language := self.language:
-=======
-    def fix_language(self) -> None:
-        if self.language:
->>>>>>> bb473f34
             languages = [
                 language.strip()
                 for language in self.language.replace(";", ",")
